{-# LANGUAGE OverloadedStrings #-}
-- -----------------------------------------------------------------
-- |
-- Module    : Text.Toml.Pretty
-- Authors   : Johan Backman      <johback@student.chalmers.se>
--             Hampus Ramström    <hampusr@student.chalmers.se>
--
-- Display TOML values using pretty printing combinators.
-- -----------------------------------------------------------------

module Text.Toml.Pretty (
    module Text.Toml.Pretty,
    module Text.PrettyPrint.HughesPJ,
    ) where

import Text.Toml.Types
import Text.PrettyPrint.HughesPJ

import qualified Data.HashMap.Strict as M
import qualified Data.Vector         as V
import           Data.Time.Clock     (UTCTime)
import           Data.Time.Format    (formatTime, defaultTimeLocale)
import qualified Data.Text           as T

ppNode :: Node -> Doc
ppNode n = case n of
    (VTable v)    -> ppTable v
    (VTArray v)   -> ppTArray v
    (VString v)   -> ppTomlString v
    (VInteger v)  -> ppInteger $ fromIntegral v
    (VFloat v)    -> ppFloat v
    (VBoolean v)  -> ppBoolean v
    (VDatetime v) -> ppDateTime v
    (VArray v)    -> ppArray v

ppTomlString :: T.Text -> Doc
ppTomlString str = doubleQuotes $ hcat $ map ppChar (T.unpack str)
    where ppChar '\\' = text "\\\\"
          ppChar '\"' = text "\\\""
          ppChar c    = char c

ppDateTime :: UTCTime -> Doc
ppDateTime t = hcat $ map ppDate (show f_date)
    where f_date      = formatTime defaultTimeLocale "%FT%TZ" t
          ppDate '\"' = text ""
          ppDate c    = char c

ppInteger :: Integer -> Doc
ppInteger = integer

ppFloat :: Double -> Doc
ppFloat = double

ppBoolean :: Bool -> Doc
ppBoolean True  = text "true"
ppBoolean False = text "false"

-- Unclear with fsep, vcat
ppArray :: V.Vector Node -> Doc
ppArray va = brackets $ fsep $ punctuate comma $ map ppNode (V.toList va)

ppTable :: Table -> Doc
ppTable t = vcat $ tableToList $ M.toList t

<<<<<<< HEAD
{-tableToList :: [(Text,Node)] -> Doc
tableToList (x:xs) = (title x) $$ (vcat $ (Prelude.map (fsep . f) xs))
    where f (x,y) = punctuate (space <> equals) [text $ T.unpack x,ppNode y]
          title (x,_) = brackets $ text $ T.unpack x-}

tableToList :: [(T.Text, Node)] -> [Doc]
tableToList = Prelude.map (fsep . f)
    where f (x, y) = punctuate (space <> equals) [text $ T.unpack x,ppNode y]
=======
tableToList :: [(T.Text, Node)] -> [Doc]
tableToList = map (fsep . f)
    where f (x, y) = punctuate equals [text $ T.unpack x, ppNode y]
>>>>>>> 47cb6a95

ppTArray :: V.Vector Table -> Doc
ppTArray vt = brackets $ fsep $ punctuate comma $ map ppTable (V.toList vt)<|MERGE_RESOLUTION|>--- conflicted
+++ resolved
@@ -62,20 +62,14 @@
 ppTable :: Table -> Doc
 ppTable t = vcat $ tableToList $ M.toList t
 
-<<<<<<< HEAD
 {-tableToList :: [(Text,Node)] -> Doc
 tableToList (x:xs) = (title x) $$ (vcat $ (Prelude.map (fsep . f) xs))
     where f (x,y) = punctuate (space <> equals) [text $ T.unpack x,ppNode y]
           title (x,_) = brackets $ text $ T.unpack x-}
 
 tableToList :: [(T.Text, Node)] -> [Doc]
-tableToList = Prelude.map (fsep . f)
+tableToList = map (fsep . f)
     where f (x, y) = punctuate (space <> equals) [text $ T.unpack x,ppNode y]
-=======
-tableToList :: [(T.Text, Node)] -> [Doc]
-tableToList = map (fsep . f)
-    where f (x, y) = punctuate equals [text $ T.unpack x, ppNode y]
->>>>>>> 47cb6a95
 
 ppTArray :: V.Vector Table -> Doc
 ppTArray vt = brackets $ fsep $ punctuate comma $ map ppTable (V.toList vt)